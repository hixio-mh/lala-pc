// Copyright 2021 Pierre Talbot

#ifndef LALA_PC_IPC_HPP
#define LALA_PC_IPC_HPP

#include "battery/vector.hpp"
#include "battery/unique_ptr.hpp"
#include "battery/shared_ptr.hpp"
#include "battery/allocator.hpp"

#include "lala/logic/logic.hpp"
#include "lala/universes/primitive_upset.hpp"
#include "lala/abstract_deps.hpp"
#include "lala/vstore.hpp"

#include "terms.hpp"
#include "formula.hpp"

namespace lala {
template <class A, class Alloc> class PC;
namespace impl {
  template <class>
  struct is_pc_like {
    static constexpr bool value = false;
  };
  template<class A, class Alloc>
  struct is_pc_like<PC<A, Alloc>> {
    static constexpr bool value = true;
  };
}

/** PC is an abstract transformer built on top of an abstract domain `A`.
    It is expected that `A` has a projection function `u = project(x)`.
    We also expect a `tell(x, u, has_changed)` function to join the abstract universe `u` in the domain of the variable `x`.
    An example of abstract domain satisfying these requirements is `VStore<Interval<ZInc>>`. */
template <class A, class Allocator = typename A::allocator_type>
class PC {
public:
  using sub_type = A;
  using universe_type = typename A::universe_type;
  using local_universe_type = typename universe_type::local_type;
  using allocator_type = Allocator;
  using sub_allocator_type = typename A::allocator_type;
  using this_type = PC<sub_type, allocator_type>;

  template <class Alloc>
  struct snapshot_type
  {
    using sub_snap_type = A::template snapshot_type<Alloc>;
    size_t num_props;
    sub_snap_type sub_snap;

    CUDA snapshot_type(size_t num_props, sub_snap_type&& sub_snap)
      : num_props(num_props)
      , sub_snap(std::move(sub_snap))
    {}

    snapshot_type(const snapshot_type<Alloc>&) = default;
    snapshot_type(snapshot_type<Alloc>&&) = default;
    snapshot_type<Alloc>& operator=(snapshot_type<Alloc>&&) = default;
    snapshot_type<Alloc>& operator=(const snapshot_type<Alloc>&) = default;

    template <class SnapshotType>
    CUDA snapshot_type(const SnapshotType& other, const Alloc& alloc = Alloc{})
      : num_props(other.num_props)
      , sub_snap(other.sub_snap, alloc)
    {}
  };

  using sub_ptr = abstract_ptr<sub_type>;

  constexpr static const bool is_abstract_universe = false;
  constexpr static const bool sequential = sub_type::sequential;
  constexpr static const bool is_totally_ordered = false;
  constexpr static const bool preserve_bot = true;
  // The next properties should be checked more seriously, relying on the sub-domain might be uneccessarily restrictive.
  constexpr static const bool preserve_top = sub_type::preserve_top;
  constexpr static const bool preserve_join = sub_type::preserve_join;
  constexpr static const bool preserve_meet = sub_type::preserve_meet;
  constexpr static const bool injective_concretization = sub_type::injective_concretization;
  constexpr static const bool preserve_concrete_covers = sub_type::preserve_concrete_covers;
  constexpr static const char* name = "PC";

  template <class A2, class Alloc2>
  friend class PC;

private:
  using formula_type = pc::Formula<A, allocator_type>;
  using term_type = pc::Term<A, allocator_type>;
  template<class Alloc> using term_ptr = battery::unique_ptr<pc::Term<A, Alloc>, Alloc>;

  AType atype;
  sub_ptr sub;
  battery::vector<formula_type, allocator_type> props;

public:
  template <class Alloc>
  using formula_seq = battery::vector<pc::Formula<A, Alloc>, Alloc>;

  template <class Alloc>
  using term_seq = battery::vector<pc::Term<A, Alloc>, Alloc>;

  template <class Alloc, class SubType>
  struct interpreted_type {
    SubType sub_value;
    formula_seq<Alloc> props;

    interpreted_type(interpreted_type&&) = default;
    interpreted_type& operator=(interpreted_type&&) = default;
    interpreted_type(const interpreted_type&) = default;

    CUDA interpreted_type(const SubType& sub_value, const Alloc& alloc = Alloc{})
      : sub_value(sub_value), props(alloc)
    {}

    CUDA interpreted_type(const Alloc& alloc = Alloc{})
      : sub_value(alloc), props(alloc) {}

    template <class InterpretedType>
    CUDA interpreted_type(const InterpretedType& other, const Alloc& alloc = Alloc{})
      : sub_value(other.sub_value, alloc)
      , props(other.props, alloc)
    {}

    template <class Alloc2, class SubType2>
    friend struct interpreted_type;
  };

  template <class Alloc>
  using tell_type = interpreted_type<Alloc, typename sub_type::template tell_type<Alloc>>;

  template <class Alloc>
  using ask_type = interpreted_type<Alloc, typename sub_type::template ask_type<Alloc>>;

  CUDA PC(AType atype, sub_ptr sub, const allocator_type& alloc = allocator_type{})
   : atype(atype), sub(std::move(sub)), props(alloc)  {}

  CUDA PC(PC&& other)
    : atype(other.atype)
    , props(std::move(other.props))
    , sub(std::move(other.sub))
  {}

  template<class A2, class Alloc2, class... Allocators>
  CUDA PC(const PC<A2, Alloc2>& other, AbstractDeps<Allocators...>& deps)
   : atype(other.atype)
   , sub(deps.template clone<A>(other.sub))
   , props(other.props, deps.template get_allocator<allocator_type>())
  {}

  CUDA allocator_type get_allocator() const {
    return props.get_allocator();
  }

  CUDA AType aty() const {
    return atype;
  }

  CUDA static this_type bot(AType atype = UNTYPED,
    AType atype_sub = UNTYPED,
    const allocator_type& alloc = allocator_type(),
    const sub_allocator_type& sub_alloc = sub_allocator_type())
  {
    return PC{atype, battery::allocate_shared<sub_type>(alloc, sub_type::bot(atype_sub, sub_alloc)), alloc};
  }

  /** A special symbolic element representing top. */
  CUDA static this_type top(AType atype = UNTYPED,
    AType atype_sub = UNTYPED,
    const allocator_type& alloc = allocator_type(),
    const sub_allocator_type& sub_alloc = sub_allocator_type())
  {
    return PC{atype, battery::allocate_shared<sub_type>(sub_alloc, sub_type::top(atype_sub, sub_alloc)), alloc};
  }

  template <class Env>
  CUDA static this_type bot(Env& env,
    const allocator_type& alloc = allocator_type(),
    const sub_allocator_type& sub_alloc = sub_allocator_type())
  {
    AType atype_sub = env.extends_abstract_dom();
    AType atype = env.extends_abstract_dom();
    return bot(atype, atype_sub, alloc, sub_alloc);
  }

  template <class Env>
  CUDA static this_type top(Env& env,
    const allocator_type& alloc = allocator_type(),
    const sub_allocator_type& sub_alloc = sub_allocator_type())
  {
    AType atype_sub = env.extends_abstract_dom();
    AType atype = env.extends_abstract_dom();
    return top(atype, atype_sub, alloc, sub_alloc);
  }

private:
  template <bool diagnose, class F, class Alloc>
  CUDA bool interpret_unary(const F& f, term_seq<Alloc>& intermediate, IDiagnostics& diagnostics, term_ptr<Alloc>&& x) const {
    using T = pc::Term<A, Alloc>;
    Alloc alloc = x.get_allocator();
    switch(f.sig()) {
      case NEG: intermediate.push_back(T::make_neg(std::move(x))); break;
      case ABS: intermediate.push_back(T::make_abs(std::move(x))); break;
      default: RETURN_INTERPRETATION_ERROR("Unsupported unary symbol in a term.");
    }
    return true;
  }

  template <bool diagnose, class F, class Alloc>
  CUDA bool interpret_binary(const F& f, term_seq<Alloc>& intermediate, IDiagnostics& diagnostics, term_ptr<Alloc>&& x, term_ptr<Alloc>&& y) const
  {
    using T = pc::Term<A, Alloc>;
    switch(f.sig()) {
      case ADD: intermediate.push_back(T::make_add(std::move(x), std::move(y))); break;
      case SUB: intermediate.push_back(T::make_sub(std::move(x), std::move(y))); break;
      case MUL: intermediate.push_back(T::make_mul(std::move(x), std::move(y))); break;
      case TDIV: intermediate.push_back(T::make_tdiv(std::move(x), std::move(y))); break;
      case FDIV: intermediate.push_back(T::make_fdiv(std::move(x), std::move(y))); break;
      case CDIV: intermediate.push_back(T::make_cdiv(std::move(x), std::move(y))); break;
      case EDIV: intermediate.push_back(T::make_ediv(std::move(x), std::move(y))); break;
      case MIN: intermediate.push_back(T::make_min(std::move(x), std::move(y))); break;
      case MAX: intermediate.push_back(T::make_max(std::move(x), std::move(y))); break;
      default: RETURN_INTERPRETATION_ERROR("Unsupported binary symbol in a term.");
    }
    return true;
  }

  template <bool diagnose, class F, class Alloc>
  CUDA bool interpret_nary(const F& f, term_seq<Alloc>& intermediate, IDiagnostics& diagnostics, term_seq<Alloc>&& operands) const
  {
    using T = pc::Term<A, Alloc>;
    switch(f.sig()) {
      case ADD: intermediate.push_back(T::make_naryadd(std::move(operands))); break;
      case MUL: intermediate.push_back(T::make_narymul(std::move(operands))); break;
      default: RETURN_INTERPRETATION_ERROR("Unsupported nary symbol in a term.");
    }
    return true;
  }

  template <IKind kind, bool diagnose, class F, class Env, class Alloc>
  CUDA bool interpret_sequence(const F& f, Env& env, term_seq<Alloc>& intermediate, IDiagnostics& diagnostics) const
  {
    using T = pc::Term<A, Alloc>;
    Alloc alloc = intermediate.get_allocator();
    term_seq<Alloc> subterms = term_seq<Alloc>(alloc);
    formula_seq<Alloc> subformulas = formula_seq<Alloc>(alloc);
    for(int i = 0; i < f.seq().size(); ++i) {
      // We first try to interpret the formula `f.seq(i)` as a term, if that fails, try as a formula and wrap it in a term.
      if(!interpret_term<kind, diagnose>(f.seq(i), env, subterms, diagnostics)) {
        if(!interpret_formula<kind, diagnose>(f.seq(i), env, subformulas, diagnostics, true)) {
          return false;
        }
        else {
          subterms.push_back(T::make_formula(
            battery::allocate_unique<pc::Formula<A, Alloc>>(alloc, std::move(subformulas.back()))));
        }
      }
    }
    if(subterms.size() == 1) {
      return interpret_unary<diagnose>(f,
        intermediate,
        diagnostics,
        battery::allocate_unique<T>(alloc, std::move(subterms[0])));
    }
    else if(subterms.size() == 2) {
      return interpret_binary<diagnose>(f,
        intermediate,
        diagnostics,
        battery::allocate_unique<T>(alloc, std::move(subterms[0])),
        battery::allocate_unique<T>(alloc, std::move(subterms[1])));
    }
    else {
      return interpret_nary<diagnose>(f,
        intermediate,
        diagnostics,
        std::move(subterms));
    }
  }

  template <IKind kind, bool diagnose, class F, class Env, class Alloc>
  CUDA bool interpret_term(const F& f, Env& env, term_seq<Alloc>& intermediate, IDiagnostics& diagnostics) const {
    using T = pc::Term<A, Alloc>;
    using F2 = TFormula<Alloc>;
    if(f.is_variable()) {
      AVar avar;
      if(env.template interpret<diagnose>(f, avar, diagnostics)) {
        intermediate.push_back(T::make_var(avar));
        return true;
      }
      else {
        return false;
      }
    }
    else if(f.is_constant()) {
      auto constant = F2::make_binary(F2::make_avar(AVar{}), EQ, f, UNTYPED, intermediate.get_allocator());
      local_universe_type k{local_universe_type::bot()};
      if(local_universe_type::template interpret<kind, diagnose>(constant, env, k, diagnostics)) {
        intermediate.push_back(T::make_constant(std::move(k)));
        return true;
      }
      else {
        RETURN_INTERPRETATION_ERROR("Constant in a term could not be interpreted in the underlying abstract universe.");
      }
    }
    else if(f.is(F::Seq)) {
      return interpret_sequence<kind, diagnose>(f, env, intermediate, diagnostics);
    }
    else {
      RETURN_INTERPRETATION_ERROR("The shape of the formula is not supported in PC, and could not be interpreted as a term.");
    }
  }

  template <IKind kind, bool diagnose, class F, class Env, class Alloc>
  CUDA bool interpret_negation(const F& f, Env& env, formula_seq<Alloc>& intermediate, IDiagnostics& diagnostics, bool neg_context) const {
    auto nf = negate(f);
    if(nf.has_value()) {
      return interpret_formula<kind, diagnose>(*nf, env, intermediate, diagnostics, neg_context);
    }
    else {
      RETURN_INTERPRETATION_ERROR("We must query this formula for disentailement, but we could not compute its negation.");
    }
  }

  template <IKind kind, bool diagnose, class F, class Env, class Alloc, class Create>
  CUDA bool interpret_binary_logical_connector(const F& f, const F& g, Env& env, formula_seq<Alloc>& intermediate, IDiagnostics& diagnostics, bool neg_context, Create&& create) const {
    using PF = pc::Formula<A, Alloc>;
    Alloc alloc = intermediate.get_allocator();
    formula_seq<Alloc> operands = formula_seq<Alloc>(alloc);
    if( interpret_formula<kind, diagnose>(f, env, operands, diagnostics, neg_context)
     && interpret_formula<kind, diagnose>(g, env, operands, diagnostics, neg_context))
    {
      intermediate.push_back(create(
        battery::allocate_unique<PF>(alloc, std::move(operands[0])),
        battery::allocate_unique<PF>(alloc, std::move(operands[1]))));
      return true;
    }
    else {
      return false;
    }
  }

  template <IKind kind, bool diagnose, class F, class Env, class Alloc>
  CUDA bool interpret_conjunction(const F& f, const F& g, Env& env, formula_seq<Alloc>& intermediate, IDiagnostics& diagnostics, bool neg_context) const {
    using PF = pc::Formula<A, Alloc>;
    return interpret_binary_logical_connector<kind, diagnose>(f, g, env, intermediate, diagnostics, neg_context,
      [](auto&& l, auto&& k) { return PF::make_conj(std::move(l), std::move(k)); });
  }

  template <IKind kind, bool diagnose, class F, class Env, class Alloc>
  CUDA bool interpret_disjunction(const F& f, const F& g, Env& env, formula_seq<Alloc>& intermediate, IDiagnostics& diagnostics) const {
    using PF = pc::Formula<A, Alloc>;
    return interpret_binary_logical_connector<kind, diagnose>(f, g, env, intermediate, diagnostics, true,
      [](auto&& l, auto&& k) { return PF::make_disj(std::move(l), std::move(k)); });
  }

  template <IKind kind, bool diagnose, class F, class Env, class Alloc>
  CUDA bool interpret_biconditional(const F& f, const F& g, Env& env, formula_seq<Alloc>& intermediate, IDiagnostics& diagnostics) const {
    using PF = pc::Formula<A, Alloc>;
    return interpret_binary_logical_connector<kind, diagnose>(f, g, env, intermediate, diagnostics, true,
      [](auto&& l, auto&& k) { return PF::make_bicond(std::move(l), std::move(k)); });
  }

  template <IKind kind, bool diagnose, class F, class Env, class Alloc>
  CUDA bool interpret_implication(const F& f, const F& g, Env& env, formula_seq<Alloc>& intermediate, IDiagnostics& diagnostics) const {
    using PF = pc::Formula<A, Alloc>;
    return interpret_binary_logical_connector<kind, diagnose>(f, g, env, intermediate, diagnostics, true,
      [](auto&& l, auto&& k) { return PF::make_imply(std::move(l), std::move(k)); });
  }

  template <IKind kind, bool diagnose, class F, class Env, class Alloc>
  CUDA bool interpret_xor(const F& f, const F& g, Env& env, formula_seq<Alloc>& intermediate, IDiagnostics& diagnostics) const {
    using PF = pc::Formula<A, Alloc>;
    return interpret_binary_logical_connector<kind, diagnose>(f, g, env, intermediate, diagnostics, true,
      [](auto&& l, auto&& k) { return PF::make_xor(std::move(l), std::move(k)); });
  }

  template <IKind kind, bool diagnose, class F, class Env, class Alloc, class Create>
  CUDA bool interpret_binary_predicate(const F& f, const F& g, Env& env, formula_seq<Alloc>& intermediate, IDiagnostics& diagnostics, Create&& create) const
  {
    using PF = pc::Formula<A, Alloc>;
    using T = pc::Term<A, Alloc>;
    Alloc alloc = intermediate.get_allocator();
    term_seq<Alloc> operands = term_seq<Alloc>(alloc);
    if( interpret_term<kind, diagnose>(f, env, operands, diagnostics)
     && interpret_term<kind, diagnose>(g, env, operands, diagnostics))
    {
      intermediate.push_back(create(std::move(operands[0]), std::move(operands[1])));
      return true;
    }
    else {
      return false;
    }
  }

  template <IKind kind, bool diagnose, class F, class Env, class Alloc>
  CUDA bool interpret_equality(const F& f, const F& g, Env& env, formula_seq<Alloc>& intermediate, IDiagnostics& diagnostics) const {
    using PF = pc::Formula<A, Alloc>;
    return interpret_binary_predicate<kind, diagnose>(f, g, env, intermediate, diagnostics,
      [](auto&& l, auto&& k) { return PF::make_eq(std::move(l), std::move(k)); });
  }

  template <IKind kind, bool diagnose, class F, class Env, class Alloc>
  CUDA bool interpret_disequality(const F& f, const F& g, Env& env, formula_seq<Alloc>& intermediate, IDiagnostics& diagnostics) const {
    using PF = pc::Formula<A, Alloc>;
    return interpret_binary_predicate<kind, diagnose>(f, g, env, intermediate, diagnostics,
      [](auto&& l, auto&& k) { return PF::make_neq(std::move(l), std::move(k)); });
  }

  template <bool neg, bool diagnose, class F, class Env, class Alloc>
  CUDA bool interpret_literal(const F& f, Env& env, formula_seq<Alloc>& intermediate, IDiagnostics& diagnostics) const {
    using PF = pc::Formula<A, Alloc>;
    AVar avar{};
    if(env.template interpret<diagnose>(f, avar, diagnostics)) {
      if constexpr(neg) {
        intermediate.push_back(PF::make_nvarlit(avar));
      }
      else {
        intermediate.push_back(PF::make_pvarlit(avar));
      }
      return true;
    }
    return false;
  }

  /** expr != k is transformed into expr < k \/ expr > k.
   * `k` needs to be an integer. */
  template <IKind kind, bool diagnose, class F, class Env, class Alloc>
  CUDA bool interpret_neq_decomposition(const F& f, Env& env, formula_seq<Alloc>& intermediate, IDiagnostics& diagnostics, bool neg_context) const {
    if(f.sig() == NEQ && f.seq(1).is(F::Z)) {
      using F2 = TFormula<Alloc>;
      Alloc alloc = intermediate.get_allocator();
      return interpret_formula<kind, diagnose>(
        F2::make_binary(
          F2::make_binary(f.seq(0), LT, f.seq(1), f.type(), alloc),
          OR,
          F2::make_binary(f.seq(0), GT, f.seq(1), f.type(), alloc),
          f.type(),
          alloc),
        env,
        intermediate,
        diagnostics,
        neg_context
      );
    }
    else {
      RETURN_INTERPRETATION_ERROR("Unsupported predicate in this abstract domain.");
    }
  }

  /** Given an interval occuring in a set (LogicSet), we decompose it as a formula. */
  template <class F, class Alloc>
  CUDA F itv_to_formula(AType ty, const F& f, const battery::tuple<F, F>& itv, const Alloc& alloc) const {
    using F2 = TFormula<Alloc>;
    if(battery::get<0>(itv) == battery::get<1>(itv)) {
      return F2::make_binary(f, EQ, battery::get<0>(itv), ty, alloc);
    }
    else {
      return
        F2::make_binary(
          F2::make_binary(f, GEQ, battery::get<0>(itv), ty, alloc),
          AND,
          F2::make_binary(f, LEQ, battery::get<1>(itv), ty, alloc),
          ty,
          alloc);
    }
  }

  template <IKind kind, bool diagnose, class F, class Env, class Alloc>
  CUDA bool interpret_in_decomposition(const F& f, Env& env, formula_seq<Alloc>& intermediate, IDiagnostics& diagnostics, bool neg_context = false) const {
    assert(f.seq(1).is(F::S));
    using F2 = TFormula<Alloc>;
    Alloc alloc = intermediate.get_allocator();
    // Decompose IN into disjunction.
    const auto& set = f.seq(1).s();
    if(set.size() == 1) {
      return interpret_formula<kind, diagnose>(
        itv_to_formula(f.type(), f.seq(0), set[0], alloc),
        env, intermediate, diagnostics, neg_context);
    }
    else {
      typename F2::Sequence disjunction = typename F2::Sequence(alloc);
      disjunction.reserve(set.size());
      for(size_t i = 0; i < set.size(); ++i) {
        disjunction.push_back(itv_to_formula(f.type(), f.seq(0), set[i], alloc));
      }
      return interpret_formula<kind, diagnose>(
        F2::make_nary(OR, std::move(disjunction), f.type()),
        env, intermediate, diagnostics, neg_context);
    }
  }

  template <class F>
  CUDA F binarize(const F& f, size_t i) const {
    assert(f.is(F::Seq) && f.seq().size() >= 2);
    if(i + 2 == f.seq().size()) {
      return F::make_binary(f.seq(i), f.sig(), f.seq(i+1), f.type(), f.seq().get_allocator(), false);
    }
    else {
      return F::make_binary(f.seq(i), f.sig(), binarize(f, i+1), f.type(), f.seq().get_allocator(), false);
    }
  }

  /** We interpret the formula `f` in the value `intermediate`, note that we only grow `intermediate` by 0 (if interpretation failed) or 1 (if it succeeds).
   * It is convenient to use a vector because it carries the allocator, and it is the type of the `props` component of the tell/ask type.
   */
  template <IKind kind, bool diagnose, class F, class Env, class Alloc>
  CUDA bool interpret_formula(const F& f, Env& env, formula_seq<Alloc>& intermediate, IDiagnostics& diagnostics, bool neg_context = false) const {
    using PF = pc::Formula<A, Alloc>;
    using F2 = TFormula<Alloc>;
    if(f.type() != aty() && !f.is_untyped() && !f.is_variable()) {
      RETURN_INTERPRETATION_ERROR("The type of the formula does not match the type of this abstract domain.");
    }
    Alloc alloc = intermediate.get_allocator();
    if(f.is_false()) {
      intermediate.push_back(PF::make_false());
      return true;
    }
    else if(f.is_true()) {
      intermediate.push_back(PF::make_true());
      return true;
    }
    else if(f.is(F::Seq) && f.sig() == IN) {
      return interpret_in_decomposition<kind, diagnose>(f, env, intermediate, diagnostics, neg_context);
    }
    else if(f.is(F::Seq) && f.seq().size() > 2 && (f.sig() == AND || f.sig() == OR || f.sig() == EQUIV)) {
      return interpret_formula<kind, diagnose>(binarize(f,0), env, intermediate, diagnostics, neg_context);
    }
    else if(f.is_binary()) {
      Sig sig = f.sig();
      switch(sig) {
        case AND: return interpret_conjunction<kind, diagnose>(f.seq(0), f.seq(1), env, intermediate, diagnostics, neg_context);
        case OR:  return interpret_disjunction<kind, diagnose>(f.seq(0), f.seq(1), env, intermediate, diagnostics);
        case EQUIV: return interpret_biconditional<kind, diagnose>(f.seq(0), f.seq(1), env, intermediate, diagnostics);
        case IMPLY: return interpret_implication<kind, diagnose>(f.seq(0), f.seq(1), env, intermediate, diagnostics);
        case XOR: return interpret_xor<kind, diagnose>(f.seq(0), f.seq(1), env, intermediate, diagnostics);
        case EQ: {
          // Whenever an operand of `=` is a formula with logical connectors, we interpret `=` as `<=>`.
          if(f.seq(0).is_logical() || f.seq(1).is_logical()) {
            return interpret_biconditional<kind, diagnose>(f.seq(0), f.seq(1), env, intermediate, diagnostics);
          }
          else {
            return interpret_equality<kind, diagnose>(f.seq(0), f.seq(1), env, intermediate, diagnostics);
          }
        }
        case NEQ: return interpret_disequality<kind, diagnose>(f.seq(0), f.seq(1), env, intermediate, diagnostics);
        // Expect the shape of the constraint to be `T <op> u`.
        // If `T` is a variable (`x <op> u`), then it is interpreted in the underlying universe.
        default:
          auto fn = move_constants_on_rhs(f);
          auto fu = F2::make_binary(F2::make_avar(AVar{}), fn.sig(), fn.seq(1), fn.type(), alloc);
          local_universe_type u{local_universe_type::bot()};
          // We first try to interpret the right-hand side of the formula.
          if(!local_universe_type::template interpret<kind, diagnose>(fu, env, u, diagnostics)) {
            // Sometimes the underlying universe cannot interpret disequality, so we decompose it.
            if(fn.sig() == NEQ) {
              return interpret_neq_decomposition<kind, diagnose>(fn, env, intermediate, diagnostics, neg_context);
            }
            else {
              RETURN_INTERPRETATION_ERROR("We cannot interpret the constant on the RHS of the formula in the underlying abstract universe.");
            }
          }
          // We continue with the interpretation of the left-hand side of the formula.
          else {
            term_seq<Alloc> terms = term_seq<Alloc>(alloc);
            if(!interpret_term<kind, diagnose>(fn.seq(0), env, terms, diagnostics)) {
              RETURN_INTERPRETATION_ERROR("We cannot interpret the term on the LHS of the formula in PC.");
            }
            else {
              // In a context where the formula propagator can be asked for its negation, we must interpret the negation of the formula as well.
              if(neg_context) {
                auto nf_ = negate(fn);
                if(!nf_.has_value()) {
                  RETURN_INTERPRETATION_ERROR("We must query this formula for disentailement, but we could not compute its negation.");
                }
                else {
                  formula_seq<Alloc> nf;
                  if(!interpret_formula<kind, diagnose>(*nf_, env, nf, diagnostics)) {
                    RETURN_INTERPRETATION_ERROR("We must query this formula for disentailement, but we could not interpret its negation.");
                  }
                  else {
                    intermediate.push_back(PF::make_nlop(std::move(terms.back()), std::move(u),
                      battery::allocate_unique<PF>(alloc, std::move(nf.back()))));
                    return true;
                  }
                }
              }
              else {
                intermediate.push_back(PF::make_plop(std::move(terms.back()), std::move(u)));
                return true;
              }
            }
          }
      }
    }
    // Negative literal
    else if(f.is(F::Seq) && f.seq().size() == 1 && f.sig() == NOT &&
      f.seq(0).is_variable())
    {
      return interpret_literal<true, diagnose>(f.seq(0), env, intermediate, diagnostics);
    }
    // Positive literal
    else if(f.is_variable()) {
      return interpret_literal<false, diagnose>(f, env, intermediate, diagnostics);
    }
    // Logical negation
    else if(f.is(F::Seq) && f.seq().size() == 1 && f.sig() == NOT) {
<<<<<<< HEAD
      return interpret_negation<kind, diagnose>(f, env, intermediate, diagnostics, neg_context);
=======
      return interpret_negation<kind, diagnose>(f.seq(0), env, intermediate, diagnostics, neg_context);
>>>>>>> 0bbb7123
    }
    RETURN_INTERPRETATION_ERROR("The shape of this formula is not supported.");
  }

public:
  template <IKind kind, bool diagnose = false, class F, class Env, class I>
  CUDA NI bool interpret(const F& f, Env& env, I& intermediate, IDiagnostics& diagnostics) const {
    size_t error_context = 0;
    if constexpr(diagnose) {
      diagnostics.add_suberror(IDiagnostics(false, name, "Uninterpretable formula in both PC and its sub-domain.", f));
      error_context = diagnostics.num_suberrors();
    }
    bool res = false;
    AType current = f.type();
    const_cast<F&>(f).type_as(sub->aty()); // We restore the type after the call to sub->interpret.
    if(sub->template interpret<kind, diagnose>(f, env, intermediate.sub_value, diagnostics)) {
      // A successful interpretation in the sub-domain does not mean it is interpreted exactly.
      // Sometimes, we can improve the precision by interpreting it in PC.
      // This is the case of `x in S` predicate for sub-domain that do not preserve meet.
      if(!(f.is_binary() && f.sig() == IN && f.seq(0).is_variable() && f.seq(1).is(F::S) && f.seq(1).s().size() > 1)) {
        res = true; // it is not a formula `x in S`.
      }
      else {
        res = universe_type::preserve_meet; // it is `x in S` but it preserves meet.
      }
    }
    const_cast<F&>(f).type_as(current);
    if(!res) {
      res = interpret_formula<kind, diagnose>(f, env, intermediate.props, diagnostics);
    }
    if constexpr(diagnose) {
      diagnostics.merge(res, error_context);
    }
    return res;
  }

  /** PC expects a non-conjunctive formula \f$ c \f$ which can either be interpreted in the sub-domain `A` or in the current domain.
  */
  template <bool diagnose = false, class F, class Env, class Alloc2>
  CUDA NI bool interpret_tell(const F& f, Env& env, tell_type<Alloc2>& tell, IDiagnostics& diagnostics) const {
    return interpret<IKind::TELL, diagnose>(f, env, tell, diagnostics);
  }

  template <bool diagnose = false, class F, class Env, class Alloc2>
  CUDA NI bool interpret_ask(const F& f, const Env& env, ask_type<Alloc2>& ask, IDiagnostics& diagnostics) const {
    return interpret<IKind::ASK, diagnose>(f, const_cast<Env&>(env), ask, diagnostics);
  }

  /** Note that we cannot add propagators in parallel (but modifying the underlying domain is ok).
      This is a current limitation that we should fix later on.
      Notes for later:
        * To implement "telling of propagators", we would need to check if a propagator has already been added or not (for idempotency).
        * 1. Walk through the existing propagators to check which ones are already in.
        * 2. If a propagator has the same shape but different constant `U`, join them in place.  */
  template <class Alloc2, class Mem>
  CUDA this_type& tell(const tell_type<Alloc2>& t, BInc<Mem>& has_changed) {
    sub->tell(t.sub_value, has_changed);
    if(t.props.size() > 0) {
      has_changed.tell_top();
    }
    size_t n = props.size();
    props.reserve(n + t.props.size());
    for(int i = 0; i < t.props.size(); ++i) {
      props.push_back(formula_type(t.props[i], get_allocator()));
      props[n + i].preprocess(*sub, has_changed);
    }
    return *this;
  }

  template <class Alloc2>
  CUDA this_type& tell(const tell_type<Alloc2>& t) {
    local::BInc has_changed;
    return tell(t, has_changed);
  }

  CUDA this_type& tell(AVar x, const universe_type& dom) {
    sub->tell(x, dom);
    return *this;
  }

  template <class Mem>
  CUDA this_type& tell(AVar x, const universe_type& dom, BInc<Mem>& has_changed) {
    sub->tell(x, dom, has_changed);
    return *this;
  }

  template <class Alloc2>
  CUDA local::BInc ask(const ask_type<Alloc2>& t) const {
    for(int i = 0; i < t.props.size(); ++i) {
      if(!t.props[i].ask(*sub)) {
        return false;
      }
    }
    return sub->ask(t.sub_value);
  }

  CUDA size_t num_refinements() const {
    return props.size();
  }

  template <class Mem>
  CUDA void refine(size_t i, BInc<Mem>& has_changed) {
    assert(i < num_refinements());
    if(is_top()) { return; }
    props[i].refine(*sub, has_changed);
  }

  // Functions forwarded to the sub-domain `A`.

  /** `true` if the underlying abstract element is top, `false` otherwise. */
  CUDA local::BInc is_top() const {
    return sub->is_top();
  }

  /** `true` if the underlying abstract element is bot and there is no refinement function, `false` otherwise. */
  CUDA local::BDec is_bot() const {
    return sub->is_bot() && props.size() == 0;
  }

  CUDA const universe_type& operator[](int x) const {
    return (*sub)[x];
  }

  CUDA const universe_type& project(AVar x) const {
    return sub->project(x);
  }

  CUDA size_t vars() const {
    return sub->vars();
  }

  template <class Alloc2 = allocator_type>
  CUDA snapshot_type<Alloc2> snapshot(const Alloc2& alloc = Alloc2()) const {
    return snapshot_type<Alloc2>(props.size(), sub->snapshot(alloc));
  }

  template <class Alloc2>
  CUDA void restore(const snapshot_type<Alloc2>& snap) {
    size_t n = props.size();
    for(size_t i = snap.num_props; i < n; ++i) {
      props.pop_back();
    }
    sub->restore(snap.sub_snap);
  }

  /** An abstract element is extractable when it is not equal to top, if all propagators are entailed and if the underlying abstract element is extractable. */
  template <class ExtractionStrategy = NonAtomicExtraction>
  CUDA bool is_extractable(const ExtractionStrategy& strategy = ExtractionStrategy()) const {
    if(is_top()) {
      return false;
    }
    for(int i = 0; i < props.size(); ++i) {
      if(!props[i].ask(*sub)) {
        return false;
      }
    }
    return sub->is_extractable(strategy);
  }

  /** Extract the current element into `ua`.
   * \pre `is_extractable()` must be `true`.
   * For efficiency reason, if `B` is a propagator completion, the propagators are not copied in `ua`.
   *   (It is OK, since they are entailed, they don't bring information anymore.) */
  template <class B>
  CUDA void extract(B& ua) const {
    if constexpr(impl::is_pc_like<B>::value) {
      sub->extract(*ua.sub);
    }
    else {
      sub->extract(ua);
    }
  }

  template<class Env>
  CUDA NI TFormula<typename Env::allocator_type> deinterpret(const Env& env) const {
    using F = TFormula<typename Env::allocator_type>;
    F sub_f = sub->deinterpret(env);
    typename F::Sequence seq{env.get_allocator()};
    if(sub_f.is(F::Seq) && sub_f.sig() == AND) {
      for(int i = 0; i < sub_f.seq().size(); ++i) {
        seq.push_back(sub_f.seq(i));
      }
    }
    else {
      seq.push_back(sub_f);
    }
    for(int i = 0; i < props.size(); ++i) {
      seq.push_back(props[i].deinterpret(env.get_allocator(), aty()));
      map_avar_to_lvar(seq.back(), env);
    }
    return F::make_nary(AND, std::move(seq), aty());
  }
};

}

#endif<|MERGE_RESOLUTION|>--- conflicted
+++ resolved
@@ -604,11 +604,7 @@
     }
     // Logical negation
     else if(f.is(F::Seq) && f.seq().size() == 1 && f.sig() == NOT) {
-<<<<<<< HEAD
-      return interpret_negation<kind, diagnose>(f, env, intermediate, diagnostics, neg_context);
-=======
       return interpret_negation<kind, diagnose>(f.seq(0), env, intermediate, diagnostics, neg_context);
->>>>>>> 0bbb7123
     }
     RETURN_INTERPRETATION_ERROR("The shape of this formula is not supported.");
   }
